--- conflicted
+++ resolved
@@ -1,11 +1,8 @@
 
 from setuptools import setup, find_packages
 
-<<<<<<< HEAD
+
 VERSION = "0.0.6"
-=======
-VERSION = "0.0.5"
->>>>>>> d19fe60e
 
 f = open('README.md', 'r', encoding='utf-8', errors='ignore')
 LONG_DESCRIPTION = f.read()
